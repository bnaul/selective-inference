#!/usr/bin/env python
''' Installation script for selection package '''

import os
import sys
from os.path import join as pjoin, dirname
from setup_helpers import package_check

# BEFORE importing distutils, remove MANIFEST. distutils doesn't properly
# update it when the contents of directories change.
if os.path.exists('MANIFEST'): os.remove('MANIFEST')

import numpy as np

# Get version and release info, which is all stored in regreg/info.py
ver_file = os.path.join('selection', 'info.py')
# Use exec for compabibility with Python 3
exec(open(ver_file).read())

from distutils.command import install
from distutils.core import setup
from distutils.extension import Extension

from cythexts import cyproc_exts, get_pyx_sdist
from setup_helpers import package_check

# Define extensions
EXTS = []
for modulename, other_sources in (
<<<<<<< HEAD
    ('selection.sample_truncnorm', []),
    ('selection.sample_sqrt_lasso', []),
=======
    ('selection.sampling.truncnorm', []),
    ('selection.sampling.sqrt_lasso', []),
>>>>>>> 8a733048
    ):
    pyx_src = pjoin(*modulename.split('.')) + '.pyx'
    EXTS.append(Extension(modulename,[pyx_src] + other_sources,
                          include_dirs = [np.get_include(),
                                         "src"],
                          libraries=['m']),
                )
extbuilder = cyproc_exts(EXTS, CYTHON_MIN_VERSION, 'pyx-stamps')

extra_setuptools_args = {}

class installer(install.install):
    def run(self):
        package_check('numpy', NUMPY_MIN_VERSION)
        package_check('scipy', SCIPY_MIN_VERSION)
        package_check('sklearn', SKLEARN_MIN_VERSION)
        package_check('mpmath', MPMATH_MIN_VERSION)
        install.install.run(self)

cmdclass = dict(
    build_ext=extbuilder,
    install=installer,
    sdist=get_pyx_sdist()
)


def main(**extra_args):
    setup(name=NAME,
          maintainer=MAINTAINER,
          maintainer_email=MAINTAINER_EMAIL,
          description=DESCRIPTION,
          long_description=LONG_DESCRIPTION,
          url=URL,
          download_url=DOWNLOAD_URL,
          license=LICENSE,
          classifiers=CLASSIFIERS,
          author=AUTHOR,
          author_email=AUTHOR_EMAIL,
          platforms=PLATFORMS,
          version=VERSION,
          requires=REQUIRES,
          provides=PROVIDES,
          packages     = ['selection',
                          'selection.utils',
                          'selection.truncated',
                          'selection.truncated.tests',
                          'selection.constraints',
                          'selection.constraints.tests',
                          'selection.distributions',
                          'selection.distributions.tests',
                          'selection.algorithms',
                          'selection.algorithms.tests',
                          'selection.sampling.tests',
                          'selection.tests'
                          ],
          ext_modules = EXTS,
          package_data = {},
          data_files=[],
          scripts= [],
          cmdclass = cmdclass,
          **extra_args
         )

#simple way to test what setup will do
#python setup.py install --prefix=/tmp
if __name__ == "__main__":
    main(**extra_setuptools_args)<|MERGE_RESOLUTION|>--- conflicted
+++ resolved
@@ -27,13 +27,8 @@
 # Define extensions
 EXTS = []
 for modulename, other_sources in (
-<<<<<<< HEAD
-    ('selection.sample_truncnorm', []),
-    ('selection.sample_sqrt_lasso', []),
-=======
     ('selection.sampling.truncnorm', []),
     ('selection.sampling.sqrt_lasso', []),
->>>>>>> 8a733048
     ):
     pyx_src = pjoin(*modulename.split('.')) + '.pyx'
     EXTS.append(Extension(modulename,[pyx_src] + other_sources,
